--- conflicted
+++ resolved
@@ -8,16 +8,13 @@
 import java.util.Properties;
 import java.util.regex.Pattern;
 
-<<<<<<< HEAD
 import com.oracle.bmc.ailanguage.AIServiceLanguageClient;
 import com.oracle.bmc.aivision.AIServiceVisionClient;
 import com.oracle.bmc.datalabelingservice.DataLabelingManagementClient;
 import com.oracle.bmc.objectstorage.ObjectStorageClient;
 import com.oracle.datalabelingservicesamples.modelTraining.ModelTrainingWrapper;
-=======
 import com.oracle.bmc.auth.AuthenticationDetailsProvider;
 import com.oracle.bmc.auth.ConfigFileAuthenticationDetailsProvider;
->>>>>>> 767b21ae
 import org.apache.commons.lang3.StringUtils;
 import org.apache.commons.lang3.exception.ExceptionUtils;
 
@@ -42,21 +39,16 @@
 	INSTANCE;
 
 	private DataLabelingClient dlsDpClient;
-<<<<<<< HEAD
 	private DataLabelingManagementClient dlsCpClient;
 	private AIServiceVisionClient aiVisionClient;
 	private AIServiceLanguageClient aiLanguageClient;
 	private ObjectStorageClient objectStorageClient;
-=======
-	private ObjectStorageClient objectStorageClient;
-
->>>>>>> 767b21ae
+
 	private String configFilePath;
 	private String configProfile;
 	private int threadCount;
 
 	private String dpEndpoint;
-<<<<<<< HEAD
 	private String cpEndpoint;
 	private String region;
 	private String datasetId;
@@ -67,9 +59,7 @@
 	private String customTrainingEnabled;
 	private String modelTrainingProjectId;
 	private String trainingDatasetId;
-=======
 	private String objectStorageEndpoint;
->>>>>>> 767b21ae
 
 	private String datasetId;
 	private List<String> labels;
@@ -100,15 +90,12 @@
 			dpEndpoint = StringUtils.isEmpty(System.getProperty(DataLabelingConstants.DLS_DP_URL))
 					? config.getProperty(DataLabelingConstants.DLS_DP_URL)
 					: System.getProperty(DataLabelingConstants.DLS_DP_URL);
-<<<<<<< HEAD
 			cpEndpoint = StringUtils.isEmpty(System.getProperty(DataLabelingConstants.DLS_CP_URL))
 					? config.getProperty(DataLabelingConstants.DLS_CP_URL)
 					: System.getProperty(DataLabelingConstants.DLS_CP_URL);
-=======
 			objectStorageEndpoint = StringUtils.isEmpty(System.getProperty(DataLabelingConstants.OBJECT_STORAGE_URL))
 					? config.getProperty(DataLabelingConstants.OBJECT_STORAGE_URL)
 					: System.getProperty(DataLabelingConstants.OBJECT_STORAGE_URL);
->>>>>>> 767b21ae
 			datasetId = StringUtils.isEmpty(System.getProperty(DataLabelingConstants.DATASET_ID))
 					? config.getProperty(DataLabelingConstants.DATASET_ID)
 					: System.getProperty(DataLabelingConstants.DATASET_ID);
@@ -124,7 +111,6 @@
 			labelingAlgorithm = StringUtils.isEmpty(System.getProperty(DataLabelingConstants.LABELING_ALGORITHM))
 					? config.getProperty(DataLabelingConstants.LABELING_ALGORITHM)
 					: System.getProperty(DataLabelingConstants.LABELING_ALGORITHM);
-<<<<<<< HEAD
 			confidenceThreshold = StringUtils.isEmpty(System.getProperty(DataLabelingConstants.CONFIDENCE_THRESHOLD))
 					? config.getProperty(DataLabelingConstants.CONFIDENCE_THRESHOLD)
 					: System.getProperty(DataLabelingConstants.CONFIDENCE_THRESHOLD);
@@ -137,7 +123,6 @@
 			trainingDatasetId = StringUtils.isEmpty(System.getProperty(DataLabelingConstants.TRAINING_DATASET_ID))
 					? config.getProperty(DataLabelingConstants.TRAINING_DATASET_ID)
 					: System.getProperty(DataLabelingConstants.TRAINING_DATASET_ID);
-=======
 			objectStorageNameSpace = StringUtils.isEmpty(System.getProperty(DataLabelingConstants.OBJECT_STORAGE_NAMESPACE))
 					? config.getProperty(DataLabelingConstants.OBJECT_STORAGE_NAMESPACE)
 					: System.getProperty(DataLabelingConstants.OBJECT_STORAGE_NAMESPACE);
@@ -147,14 +132,12 @@
 			datasetDirectory = StringUtils.isEmpty(System.getProperty(DataLabelingConstants.DATASET_DIRECTORY_PATH))
 					? config.getProperty(DataLabelingConstants.DATASET_DIRECTORY_PATH)
 					: System.getProperty(DataLabelingConstants.DATASET_DIRECTORY_PATH);
->>>>>>> 767b21ae
 			String threadConfig = StringUtils.isEmpty(System.getProperty(DataLabelingConstants.THREAD_COUNT))
 					? config.getProperty(DataLabelingConstants.THREAD_COUNT)
 					: System.getProperty(DataLabelingConstants.THREAD_COUNT);
 			threadCount = (!threadConfig.isEmpty()) ? Integer.parseInt(threadConfig)
 					: DataLabelingConstants.DEFAULT_THREAD_COUNT;
 			performAssertionOninput();
-<<<<<<< HEAD
 			initializeLabelingStrategy();
 			validateAndInitializeLabels(config);
 			dlsDpClient = initializeDpClient();
@@ -162,18 +145,15 @@
 			aiLanguageClient = initializeLanguageClient();
 			aiVisionClient = initializeVisionClient();
 			objectStorageClient = initializeObjectStorageClient();
-=======
 			validateAndInitialize(config);
->>>>>>> 767b21ae
 		} catch (IOException ex) {
 			ExceptionUtils.wrapAndThrow(ex);
 		}
 	}
 
-<<<<<<< HEAD
 	/* Initialise labeling strategy only for rule based algorithms. ML based algorithms are initialised automatically
 	based on the dataset format type */
-=======
+
 	private void validateAndInitialize(Properties config) {
 		switch (System.getProperty(DataLabelingConstants.TENANT))
 		{
@@ -201,7 +181,6 @@
 		assert datasetId != null : "Dataset Id cannot be empty";
 		assert labelingAlgorithm != null : "Labeling Strategy cannot be empty";
 	}
->>>>>>> 767b21ae
 
 	private void initializeLabelingStrategy() {
 		switch (labelingAlgorithm) {
@@ -253,7 +232,6 @@
 		}
 	}
 
-<<<<<<< HEAD
 	private DataLabelingManagementClient initializeCpClient() {
 		ConfigFileReader.ConfigFile configFile = null;
 		try {
@@ -269,10 +247,7 @@
 		return dlsCpClient;
 	}
 
-	private DataLabelingClient initializeDpClient() {
-=======
 	private AuthenticationDetailsProvider getConfigFileProvider() {
->>>>>>> 767b21ae
 		ConfigFileReader.ConfigFile configFile = null;
 		try {
 			configFile = ConfigFileReader.parse(configFilePath, configProfile);
